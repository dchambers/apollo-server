--- conflicted
+++ resolved
@@ -71,12 +71,8 @@
 
 import { Headers } from 'apollo-server-env';
 import { buildServiceDefinition } from '@apollographql/apollo-tools';
-<<<<<<< HEAD
 import { Logger, SchemaHash } from "apollo-server-types";
-=======
 import { getEngineApiKey, getEngineGraphVariant } from "apollo-engine-reporting/dist/agent";
-import { Logger } from "apollo-server-types";
->>>>>>> e544af1c
 
 const NoIntrospection = (context: ValidationContext) => ({
   Field(node: FieldDefinitionNode) {
