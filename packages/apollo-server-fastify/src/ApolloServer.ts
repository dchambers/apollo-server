import { renderPlaygroundPage } from '@apollographql/graphql-playground-html';
import { Accepts } from 'accepts';
import {
  ApolloServerBase,
  FileUploadOptions,
  PlaygroundRenderPageOptions,
  formatApolloErrors,
  processFileUploads,
  GraphQLOptions,
} from 'apollo-server-core';
import { FastifyInstance, FastifyReply, FastifyRequest } from 'fastify';
<<<<<<< HEAD
=======
import { IncomingMessage, OutgoingMessage, ServerResponse, Server } from 'http';
import { graphqlFastify } from './fastifyApollo';
>>>>>>> 43470d65
import { GraphQLOperation } from 'graphql-upload';
import { graphqlFastify } from './fastifyApollo';

const kMultipart = Symbol('multipart');
const fastJson = require('fast-json-stringify');

export interface ServerRegistration {
  path?: string;
  cors?: Record<string, unknown> | boolean;
  onHealthCheck?: (req: FastifyRequest) => Promise<any>;
  disableHealthCheck?: boolean;
}

const stringifyHealthCheck = fastJson({
  type: 'object',
  properties: {
    status: {
      type: 'string',
    },
  },
});

const fileUploadMiddleware = (
  uploadsConfig: FileUploadOptions,
  server: ApolloServerBase,
) => (
  request: FastifyRequest<any, any, any>,
  reply: FastifyReply,
  done: (err: Error | null, body?: any) => void,
) => {
  if (request.raw[kMultipart] && typeof processFileUploads === 'function') {
    processFileUploads(request.raw, reply.raw, uploadsConfig)
      .then((body: GraphQLOperation | GraphQLOperation[]) => {
        request.body = body;
        done(null);
      })
      .catch((error: any) => {
        if (error.status && error.expose) reply.status(error.status);

        throw formatApolloErrors([error], {
          formatter: server.requestOptions.formatError,
          debug: server.requestOptions.debug,
        });
      });
  } else {
    done(null);
  }
};

export class ApolloServer extends ApolloServerBase {
  protected supportsSubscriptions(): boolean {
    return true;
  }

  protected supportsUploads(): boolean {
    return true;
  }

  async createGraphQLServerOptions(
    request?: FastifyRequest<IncomingMessage>,
    reply?: FastifyReply<OutgoingMessage>,
  ): Promise<GraphQLOptions> {
     return this.graphQLServerOptions({ request, reply });
  }

  public createHandler({
    path,
    cors,
    disableHealthCheck,
    onHealthCheck,
  }: ServerRegistration = {}) {
    this.graphqlPath = path || '/graphql';
    const promiseWillStart = this.willStart();

    return async (app: FastifyInstance<any, any, any>) => {
      await promiseWillStart;

      if (!disableHealthCheck) {
        app.get('/.well-known/apollo/server-health', async (request, reply) => {
          // Response follows https://tools.ietf.org/html/draft-inadarei-api-health-check-01
          reply.type('application/health+json');

          if (onHealthCheck) {
            try {
              await onHealthCheck(request);
              reply.send(stringifyHealthCheck({ status: 'pass' }));
            } catch (e) {
              reply.status(503).send(stringifyHealthCheck({ status: 'fail' }));
            }
          } else {
            reply.send(stringifyHealthCheck({ status: 'pass' }));
          }
        });
      }

      app.register(
        async (instance) => {
          instance.register(require('fastify-accepts'));

          if (cors === true) {
            instance.register(require('fastify-cors'));
          } else if (cors !== false) {
            instance.register(require('fastify-cors'), cors);
          }

          instance.setNotFoundHandler((_request, reply) => {
            reply.code(405);
            reply.header('allow', 'GET, POST');
            reply.send();
          });

          const preHandlers = [
            (
              request: FastifyRequest<any, any>,
              reply: FastifyReply<any, any, any>,
              done: () => void,
            ) => {
              // Note: if you enable playground in production and expect to be able to see your
              // schema, you'll need to manually specify `introspection: true` in the
              // ApolloServer constructor; by default, the introspection query is only
              // enabled in dev.
              if (this.playgroundOptions && request.raw.method === 'GET') {
                // perform more expensive content-type check only if necessary
                const accept = (request as any).accepts() as Accepts;
                const types = accept.types() as string[];
                const prefersHTML =
                  types.find(
                    (x: string) =>
                      x === 'text/html' || x === 'application/json',
                  ) === 'text/html';

                if (prefersHTML) {
                  const playgroundRenderPageOptions: PlaygroundRenderPageOptions = {
                    endpoint: this.graphqlPath,
                    subscriptionEndpoint: this.subscriptionsPath,
                    ...this.playgroundOptions,
                  };
                  reply.type('text/html');
                  const playground = renderPlaygroundPage(
                    playgroundRenderPageOptions,
                  );
                  reply.send(playground);
                  return;
                }
              }
              done();
            },
          ];

          if (typeof processFileUploads === 'function' && this.uploadsConfig) {
            instance.addContentTypeParser(
              'multipart',
              (
                request: FastifyRequest<any, any, any>,
                _payload: any,
                done: (err: Error | null, body?: any) => void,
              ) => {
                request.raw[kMultipart] = true;
                done(null);
              },
            );
            preHandlers.push(fileUploadMiddleware(this.uploadsConfig, this));
          }

          instance.route({
            method: ['GET', 'POST'],
            url: '/',
<<<<<<< HEAD
            preHandler: preHandlers,
            handler: await graphqlFastify(this.graphQLServerOptions.bind(this)),
=======
            beforeHandler: beforeHandlers,
            handler: await graphqlFastify(this.createGraphQLServerOptions.bind(this)),
>>>>>>> 43470d65
          });
        },
        {
          prefix: this.graphqlPath,
        },
      );
    };
  }
}<|MERGE_RESOLUTION|>--- conflicted
+++ resolved
@@ -3,17 +3,12 @@
 import {
   ApolloServerBase,
   FileUploadOptions,
+  GraphQLOptions,
   PlaygroundRenderPageOptions,
   formatApolloErrors,
   processFileUploads,
-  GraphQLOptions,
 } from 'apollo-server-core';
 import { FastifyInstance, FastifyReply, FastifyRequest } from 'fastify';
-<<<<<<< HEAD
-=======
-import { IncomingMessage, OutgoingMessage, ServerResponse, Server } from 'http';
-import { graphqlFastify } from './fastifyApollo';
->>>>>>> 43470d65
 import { GraphQLOperation } from 'graphql-upload';
 import { graphqlFastify } from './fastifyApollo';
 
@@ -73,10 +68,10 @@
   }
 
   async createGraphQLServerOptions(
-    request?: FastifyRequest<IncomingMessage>,
-    reply?: FastifyReply<OutgoingMessage>,
+    request?: FastifyRequest,
+    reply?: FastifyReply,
   ): Promise<GraphQLOptions> {
-     return this.graphQLServerOptions({ request, reply });
+    return this.graphQLServerOptions({ request, reply });
   }
 
   public createHandler({
@@ -181,13 +176,10 @@
           instance.route({
             method: ['GET', 'POST'],
             url: '/',
-<<<<<<< HEAD
             preHandler: preHandlers,
-            handler: await graphqlFastify(this.graphQLServerOptions.bind(this)),
-=======
-            beforeHandler: beforeHandlers,
-            handler: await graphqlFastify(this.createGraphQLServerOptions.bind(this)),
->>>>>>> 43470d65
+            handler: await graphqlFastify(
+              this.createGraphQLServerOptions.bind(this),
+            ),
           });
         },
         {
